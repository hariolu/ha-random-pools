<<<<<<< HEAD
{
  "domain": "pools",
  "name": "Random Pools",
  "version": "0.4.1",
  "documentation": "https://github.com/hariolu/ha-random-pools",
  "issue_tracker": "https://github.com/hariolu/ha-random-pools/issues",
  "codeowners": ["@hariolu"],
  "iot_class": "local_polling",
  "requirements": []
  "logo": "logo.png",
}
=======
{
  "domain": "pools",
  "name": "Random Pools",
  "version": "0.4.1",
  "documentation": "https://github.com/hariolu/ha-random-pools",
  "issue_tracker": "https://github.com/hariolu/ha-random-pools/issues",
  "codeowners": ["@hariolu"],
  "iot_class": "local_polling",
  "requirements": []
}

>>>>>>> 2a92ba97
<|MERGE_RESOLUTION|>--- conflicted
+++ resolved
@@ -1,4 +1,3 @@
-<<<<<<< HEAD
 {
   "domain": "pools",
   "name": "Random Pools",
@@ -8,18 +7,4 @@
   "codeowners": ["@hariolu"],
   "iot_class": "local_polling",
   "requirements": []
-  "logo": "logo.png",
-}
-=======
-{
-  "domain": "pools",
-  "name": "Random Pools",
-  "version": "0.4.1",
-  "documentation": "https://github.com/hariolu/ha-random-pools",
-  "issue_tracker": "https://github.com/hariolu/ha-random-pools/issues",
-  "codeowners": ["@hariolu"],
-  "iot_class": "local_polling",
-  "requirements": []
-}
-
->>>>>>> 2a92ba97
+}